use crate::{
    lex, lite_parse,
    parse_keywords::parse_source,
    type_check::{math_result_type, type_compatible},
    LiteBlock, ParseError, Token, TokenContents,
};

use nu_protocol::{
    ast::{
        Block, Call, CellPath, Expr, Expression, FullCellPath, ImportPattern, ImportPatternMember,
        Operator, PathMember, Pipeline, RangeInclusion, RangeOperator, Statement,
    },
    engine::StateWorkingSet,
    span, Flag, PositionalArg, Signature, Span, SyntaxShape, Type, VarId,
};

use crate::parse_keywords::{
    parse_alias, parse_def, parse_def_predecl, parse_hide, parse_let, parse_module, parse_use,
};

#[derive(Debug, Clone)]
pub enum Import {}

#[derive(Debug, Clone)]
pub struct VarDecl {
    var_id: VarId,
    expression: Expression,
}

pub fn garbage(span: Span) -> Expression {
    Expression::garbage(span)
}

pub fn garbage_statement(spans: &[Span]) -> Statement {
    Statement::Pipeline(Pipeline::from_vec(vec![garbage(span(spans))]))
}

fn is_identifier_byte(b: u8) -> bool {
    b != b'.' && b != b'[' && b != b'(' && b != b'{'
}

fn is_identifier(bytes: &[u8]) -> bool {
    bytes.iter().all(|x| is_identifier_byte(*x))
}

fn is_variable(bytes: &[u8]) -> bool {
    if bytes.len() > 1 && bytes[0] == b'$' {
        is_identifier(&bytes[1..])
    } else {
        is_identifier(bytes)
    }
}

fn check_call(command: Span, sig: &Signature, call: &Call) -> Option<ParseError> {
    if call.positional.len() < sig.required_positional.len() {
        let missing = &sig.required_positional[call.positional.len()];
        Some(ParseError::MissingPositional(missing.name.clone(), command))
    } else {
        for req_flag in sig.named.iter().filter(|x| x.required) {
            if call.named.iter().all(|(n, _)| n != &req_flag.long) {
                return Some(ParseError::MissingRequiredFlag(
                    req_flag.long.clone(),
                    command,
                ));
            }
        }
        None
    }
}

pub fn check_name<'a>(
    working_set: &mut StateWorkingSet,
    spans: &'a [Span],
) -> Option<(&'a Span, ParseError)> {
    if spans.len() == 1 {
        None
    } else if spans.len() < 4 {
        if working_set.get_span_contents(spans[1]) == b"=" {
            let name = String::from_utf8_lossy(working_set.get_span_contents(spans[0]));
            Some((
                &spans[1],
                ParseError::AssignmentMismatch(
                    format!("{} missing name", name),
                    "missing name".into(),
                    spans[1],
                ),
            ))
        } else {
            None
        }
    } else if working_set.get_span_contents(spans[2]) != b"=" {
        let name = String::from_utf8_lossy(working_set.get_span_contents(spans[0]));
        Some((
            &spans[2],
            ParseError::AssignmentMismatch(
                format!("{} missing sign", name),
                "missing equal sign".into(),
                spans[2],
            ),
        ))
    } else {
        None
    }
}

pub fn parse_external_call(
    _working_set: &mut StateWorkingSet,
    spans: &[Span],
) -> (Expression, Option<ParseError>) {
    // TODO: add external parsing
    let mut args = vec![];
    let name = spans[0];
    for span in &spans[1..] {
        args.push(*span);
    }
    (
        Expression {
            expr: Expr::ExternalCall(name, args),
            span: span(spans),
            ty: Type::Unknown,
            custom_completion: None,
        },
        None,
    )
}

fn parse_long_flag(
    working_set: &mut StateWorkingSet,
    spans: &[Span],
    spans_idx: &mut usize,
    sig: &Signature,
) -> (Option<String>, Option<Expression>, Option<ParseError>) {
    let arg_span = spans[*spans_idx];
    let arg_contents = working_set.get_span_contents(arg_span);

    if arg_contents.starts_with(b"--") {
        // FIXME: only use the first you find
        let split: Vec<_> = arg_contents.split(|x| *x == b'=').collect();
        let long_name = String::from_utf8(split[0].into());
        if let Ok(long_name) = long_name {
            if let Some(flag) = sig.get_long_flag(&long_name) {
                if let Some(arg_shape) = &flag.arg {
                    if split.len() > 1 {
                        // and we also have the argument
                        let mut span = arg_span;
                        span.start += long_name.len() + 1; //offset by long flag and '='
                        let (arg, err) = parse_value(working_set, span, arg_shape);

                        (Some(long_name), Some(arg), err)
                    } else if let Some(arg) = spans.get(*spans_idx + 1) {
                        let (arg, err) = parse_value(working_set, *arg, arg_shape);

                        *spans_idx += 1;
                        (Some(long_name), Some(arg), err)
                    } else {
                        (
                            Some(long_name),
                            None,
                            Some(ParseError::MissingFlagParam(arg_span)),
                        )
                    }
                } else {
                    // A flag with no argument
                    (Some(long_name), None, None)
                }
            } else {
                (
                    Some(long_name.clone()),
                    None,
                    Some(ParseError::UnknownFlag(
                        sig.name.clone(),
                        long_name.clone(),
                        arg_span,
                    )),
                )
            }
        } else {
            (Some("--".into()), None, Some(ParseError::NonUtf8(arg_span)))
        }
    } else {
        (None, None, None)
    }
}

fn parse_short_flags(
    working_set: &mut StateWorkingSet,
    spans: &[Span],
    spans_idx: &mut usize,
    positional_idx: usize,
    sig: &Signature,
) -> (Option<Vec<Flag>>, Option<ParseError>) {
    let mut error = None;
    let arg_span = spans[*spans_idx];

    let arg_contents = working_set.get_span_contents(arg_span);

    if arg_contents.starts_with(b"-") && arg_contents.len() > 1 {
        let short_flags = &arg_contents[1..];
        let mut found_short_flags = vec![];
        let mut unmatched_short_flags = vec![];
        for short_flag in short_flags.iter().enumerate() {
            let short_flag_char = char::from(*short_flag.1);
            let orig = arg_span;
            let short_flag_span = Span {
                start: orig.start + 1 + short_flag.0,
                end: orig.start + 1 + short_flag.0 + 1,
            };
            if let Some(flag) = sig.get_short_flag(short_flag_char) {
                // If we require an arg and are in a batch of short flags, error
                if !found_short_flags.is_empty() && flag.arg.is_some() {
                    error = error.or(Some(ParseError::ShortFlagBatchCantTakeArg(short_flag_span)))
                }
                found_short_flags.push(flag);
            } else {
                unmatched_short_flags.push(short_flag_span);
            }
        }

        if found_short_flags.is_empty() {
            // check to see if we have a negative number
            if let Some(positional) = sig.get_positional(positional_idx) {
                if positional.shape == SyntaxShape::Int || positional.shape == SyntaxShape::Number {
                    if String::from_utf8_lossy(arg_contents).parse::<f64>().is_ok() {
                        return (None, None);
                    } else if let Some(first) = unmatched_short_flags.first() {
                        let contents = working_set.get_span_contents(*first);
                        error = error.or_else(|| {
                            Some(ParseError::UnknownFlag(
                                sig.name.clone(),
                                format!("-{}", String::from_utf8_lossy(contents).to_string()),
                                *first,
                            ))
                        });
                    }
                } else if let Some(first) = unmatched_short_flags.first() {
                    let contents = working_set.get_span_contents(*first);
                    error = error.or_else(|| {
                        Some(ParseError::UnknownFlag(
                            sig.name.clone(),
                            format!("-{}", String::from_utf8_lossy(contents).to_string()),
                            *first,
                        ))
                    });
                }
            } else if let Some(first) = unmatched_short_flags.first() {
                let contents = working_set.get_span_contents(*first);
                error = error.or_else(|| {
                    Some(ParseError::UnknownFlag(
                        sig.name.clone(),
                        format!("-{}", String::from_utf8_lossy(contents).to_string()),
                        *first,
                    ))
                });
            }
        } else if !unmatched_short_flags.is_empty() {
            if let Some(first) = unmatched_short_flags.first() {
                let contents = working_set.get_span_contents(*first);
                error = error.or_else(|| {
                    Some(ParseError::UnknownFlag(
                        sig.name.clone(),
                        format!("-{}", String::from_utf8_lossy(contents).to_string()),
                        *first,
                    ))
                });
            }
        }

        (Some(found_short_flags), error)
    } else {
        (None, None)
    }
}

fn first_kw_idx(
    working_set: &StateWorkingSet,
    signature: &Signature,
    spans: &[Span],
    spans_idx: usize,
    positional_idx: usize,
) -> (Option<usize>, usize) {
    for idx in (positional_idx + 1)..signature.num_positionals() {
        if let Some(PositionalArg {
            shape: SyntaxShape::Keyword(kw, ..),
            ..
        }) = signature.get_positional(idx)
        {
            #[allow(clippy::needless_range_loop)]
            for span_idx in spans_idx..spans.len() {
                let contents = working_set.get_span_contents(spans[span_idx]);

                if contents == kw {
                    return (Some(idx), span_idx);
                }
            }
        }
    }
    (None, spans.len())
}

fn calculate_end_span(
    working_set: &StateWorkingSet,
    signature: &Signature,
    spans: &[Span],
    spans_idx: usize,
    positional_idx: usize,
) -> usize {
    if signature.rest_positional.is_some() {
        spans.len()
    } else {
        let (kw_pos, kw_idx) =
            first_kw_idx(working_set, signature, spans, spans_idx, positional_idx);

        if let Some(kw_pos) = kw_pos {
            // We found a keyword. Keywords, once found, create a guidepost to
            // show us where the positionals will lay into the arguments. Because they're
            // keywords, they get to set this by being present

            let positionals_between = kw_pos - positional_idx - 1;
            if positionals_between > (kw_idx - spans_idx) {
                kw_idx
            } else {
                kw_idx - positionals_between
            }
        } else {
            // Make space for the remaining require positionals, if we can
            if positional_idx < signature.required_positional.len()
                && spans.len() > (signature.required_positional.len() - positional_idx)
            {
                spans.len() - (signature.required_positional.len() - positional_idx - 1)
            } else if signature.num_positionals_after(positional_idx) == 0 {
                spans.len()
            } else {
                spans_idx + 1
            }
        }
    }
}

fn parse_multispan_value(
    working_set: &mut StateWorkingSet,
    spans: &[Span],
    spans_idx: &mut usize,
    shape: &SyntaxShape,
) -> (Expression, Option<ParseError>) {
    let mut error = None;

    match shape {
        SyntaxShape::VarWithOptType => {
            let (arg, err) = parse_var_with_opt_type(working_set, spans, spans_idx);
            error = error.or(err);

            (arg, error)
        }
        SyntaxShape::RowCondition => {
            let (arg, err) = parse_row_condition(working_set, &spans[*spans_idx..]);
            error = error.or(err);
            *spans_idx = spans.len() - 1;

            (arg, error)
        }
        SyntaxShape::Expression => {
            let (arg, err) = parse_expression(working_set, &spans[*spans_idx..]);
            error = error.or(err);
            *spans_idx = spans.len() - 1;

            (arg, error)
        }
        SyntaxShape::Keyword(keyword, arg) => {
            let arg_span = spans[*spans_idx];

            let arg_contents = working_set.get_span_contents(arg_span);

            if arg_contents != keyword {
                // When keywords mismatch, this is a strong indicator of something going wrong.
                // We won't often override the current error, but as this is a strong indicator
                // go ahead and override the current error and tell the user about the missing
                // keyword/literal.
                error = Some(ParseError::ExpectedKeyword(
                    String::from_utf8_lossy(keyword).into(),
                    arg_span,
                ))
            }

            *spans_idx += 1;
            if *spans_idx >= spans.len() {
                error = error.or_else(|| {
                    Some(ParseError::KeywordMissingArgument(
                        String::from_utf8_lossy(keyword).into(),
                        spans[*spans_idx - 1],
                    ))
                });
                return (
                    Expression {
                        expr: Expr::Keyword(
                            keyword.clone(),
                            spans[*spans_idx - 1],
                            Box::new(Expression::garbage(arg_span)),
                        ),
                        span: arg_span,
                        ty: Type::Unknown,
                        custom_completion: None,
                    },
                    error,
                );
            }
            let keyword_span = spans[*spans_idx - 1];
            let (expr, err) = parse_multispan_value(working_set, spans, spans_idx, arg);
            error = error.or(err);
            let ty = expr.ty.clone();

            (
                Expression {
                    expr: Expr::Keyword(keyword.clone(), keyword_span, Box::new(expr)),
                    span: arg_span,
                    ty,
                    custom_completion: None,
                },
                error,
            )
        }
        _ => {
            // All other cases are single-span values
            let arg_span = spans[*spans_idx];

            let (arg, err) = parse_value(working_set, arg_span, shape);
            error = error.or(err);

            (arg, error)
        }
    }
}

pub fn parse_internal_call(
    working_set: &mut StateWorkingSet,
    command_span: Span,
    spans: &[Span],
    decl_id: usize,
) -> (Box<Call>, Span, Option<ParseError>) {
    let mut error = None;

    let mut call = Call::new();
    call.decl_id = decl_id;
    call.head = command_span;

    let signature = working_set.get_decl(decl_id).signature();

    // The index into the positional parameter in the definition
    let mut positional_idx = 0;

    // The index into the spans of argument data given to parse
    // Starting at the first argument
    let mut spans_idx = 0;

    while spans_idx < spans.len() {
        let arg_span = spans[spans_idx];

        // Check if we're on a long flag, if so, parse
        let (long_name, arg, err) = parse_long_flag(working_set, spans, &mut spans_idx, &signature);
        if let Some(long_name) = long_name {
            // We found a long flag, like --bar
            error = error.or(err);
            call.named.push((long_name, arg));
            spans_idx += 1;
            continue;
        }

        // Check if we're on a short flag or group of short flags, if so, parse
        let (short_flags, err) = parse_short_flags(
            working_set,
            spans,
            &mut spans_idx,
            positional_idx,
            &signature,
        );

        if let Some(short_flags) = short_flags {
            error = error.or(err);
            for flag in short_flags {
                if let Some(arg_shape) = flag.arg {
                    if let Some(arg) = spans.get(spans_idx + 1) {
                        let (arg, err) = parse_value(working_set, *arg, &arg_shape);
                        error = error.or(err);

                        call.named.push((flag.long.clone(), Some(arg)));
                        spans_idx += 1;
                    } else {
                        error = error.or(Some(ParseError::MissingFlagParam(arg_span)))
                    }
                } else {
                    call.named.push((flag.long.clone(), None));
                }
            }
            spans_idx += 1;
            continue;
        }

        // Parse a positional arg if there is one
        if let Some(positional) = signature.get_positional(positional_idx) {
            let end = calculate_end_span(working_set, &signature, spans, spans_idx, positional_idx);

            // println!(
            //     "start: {} end: {} positional_idx: {}",
            //     spans_idx, end, positional_idx
            // );

            let orig_idx = spans_idx;
            let (arg, err) = parse_multispan_value(
                working_set,
                &spans[..end],
                &mut spans_idx,
                &positional.shape,
            );
            error = error.or(err);

            let arg = if !type_compatible(&positional.shape.to_type(), &arg.ty) {
                let span = span(&spans[orig_idx..spans_idx]);
                error = error.or_else(|| {
                    Some(ParseError::TypeMismatch(
                        positional.shape.to_type(),
                        arg.ty,
                        arg.span,
                    ))
                });
                Expression::garbage(span)
            } else {
                arg
            };
            call.positional.push(arg);
            positional_idx += 1;
        } else {
            call.positional.push(Expression::garbage(arg_span));
            error = error.or(Some(ParseError::ExtraPositional(arg_span)))
        }

        error = error.or(err);
        spans_idx += 1;
    }

    let err = check_call(command_span, &signature, &call);
    error = error.or(err);

    // FIXME: type unknown
    (Box::new(call), span(spans), error)
}

pub fn parse_call(
    working_set: &mut StateWorkingSet,
    spans: &[Span],
    expand_aliases: bool,
) -> (Expression, Option<ParseError>) {
    // assume spans.len() > 0?
    let mut pos = 0;
    let mut shorthand = vec![];

    while pos < spans.len() {
        // Check if there is any environment shorthand
        let name = working_set.get_span_contents(spans[pos]);
        let split: Vec<_> = name.splitn(2, |x| *x == b'=').collect();
        if split.len() == 2 {
            shorthand.push(split);
            pos += 1;
        } else {
            break;
        }
    }

    if pos == spans.len() {
        return (
            Expression::garbage(span(spans)),
            Some(ParseError::UnknownCommand(spans[0])),
        );
    }

    let name = working_set.get_span_contents(spans[pos]);

    let cmd_start = pos;

    if expand_aliases {
        if let Some(expansion) = working_set.find_alias(name) {
            let orig_span = spans[pos];
            //let mut spans = spans.to_vec();
            let mut new_spans: Vec<Span> = vec![];
            new_spans.extend(&spans[0..pos]);
            new_spans.extend(expansion);
            if spans.len() > pos {
                new_spans.extend(&spans[(pos + 1)..]);
            }

            let (result, err) = parse_call(working_set, &new_spans, false);

            let expression = match result {
                Expression {
                    expr: Expr::Call(mut call),
                    span,
                    ty,
                    custom_completion: None,
                } => {
                    call.head = orig_span;
                    Expression {
                        expr: Expr::Call(call),
                        span,
                        ty,
                        custom_completion: None,
                    }
                }
                x => x,
            };

            return (expression, err);
        }
    }

    pos += 1;

    if let Some(mut decl_id) = working_set.find_decl(name) {
        let mut name = name.to_vec();
        while pos < spans.len() {
            // look to see if it's a subcommand
            let mut new_name = name.to_vec();
            new_name.push(b' ');
            new_name.extend(working_set.get_span_contents(spans[pos]));

            if expand_aliases {
                if let Some(expansion) = working_set.find_alias(&new_name) {
                    let orig_span = span(&spans[cmd_start..pos + 1]);
                    //let mut spans = spans.to_vec();
                    let mut new_spans: Vec<Span> = vec![];
                    new_spans.extend(&spans[0..cmd_start]);
                    new_spans.extend(expansion);
                    if spans.len() > pos {
                        new_spans.extend(&spans[(pos + 1)..]);
                    }

                    let (result, err) = parse_call(working_set, &new_spans, false);

                    let expression = match result {
                        Expression {
                            expr: Expr::Call(mut call),
                            span,
                            ty,
                            custom_completion: None,
                        } => {
                            call.head = orig_span;
                            Expression {
                                expr: Expr::Call(call),
                                span,
                                ty,
                                custom_completion: None,
                            }
                        }
                        x => x,
                    };

                    return (expression, err);
                }
            }

            if let Some(did) = working_set.find_decl(&new_name) {
                decl_id = did;
            } else {
                break;
            }
            name = new_name;
            pos += 1;
        }

        // Before the internal parsing we check if there is no let or alias declarations
        // that are missing their name, e.g.: let = 1 or alias = 2
        if spans.len() > 1 {
            let test_equal = working_set.get_span_contents(spans[1]);

            if test_equal == [b'='] {
                return (
                    garbage(Span::new(0, 0)),
                    Some(ParseError::UnknownState(
                        "Incomplete statement".into(),
                        span(spans),
                    )),
                );
            }
        }

        // parse internal command
        let (call, _, err) =
            parse_internal_call(working_set, span(&spans[0..pos]), &spans[pos..], decl_id);
        (
            Expression {
                expr: Expr::Call(call),
                span: span(spans),
                ty: Type::Unknown, // FIXME
                custom_completion: None,
            },
            err,
        )
    } else {
        // We might be parsing left-unbounded range ("..10")
        let bytes = working_set.get_span_contents(spans[0]);
        if let (Some(b'.'), Some(b'.')) = (bytes.get(0), bytes.get(1)) {
            let (range_expr, range_err) = parse_range(working_set, spans[0]);
            if range_err.is_none() {
                return (range_expr, range_err);
            }
        }
        parse_external_call(working_set, spans)
    }
}

pub fn parse_int(token: &[u8], span: Span) -> (Expression, Option<ParseError>) {
    if let Some(token) = token.strip_prefix(b"0x") {
        if let Ok(v) = i64::from_str_radix(&String::from_utf8_lossy(token), 16) {
            (
                Expression {
                    expr: Expr::Int(v),
                    span,
                    ty: Type::Int,
                    custom_completion: None,
                },
                None,
            )
        } else {
            (
                garbage(span),
                Some(ParseError::Mismatch(
                    "int".into(),
                    "incompatible int".into(),
                    span,
                )),
            )
        }
    } else if let Some(token) = token.strip_prefix(b"0b") {
        if let Ok(v) = i64::from_str_radix(&String::from_utf8_lossy(token), 2) {
            (
                Expression {
                    expr: Expr::Int(v),
                    span,
                    ty: Type::Int,
                    custom_completion: None,
                },
                None,
            )
        } else {
            (
                garbage(span),
                Some(ParseError::Mismatch(
                    "int".into(),
                    "incompatible int".into(),
                    span,
                )),
            )
        }
    } else if let Some(token) = token.strip_prefix(b"0o") {
        if let Ok(v) = i64::from_str_radix(&String::from_utf8_lossy(token), 8) {
            (
                Expression {
                    expr: Expr::Int(v),
                    span,
                    ty: Type::Int,
                    custom_completion: None,
                },
                None,
            )
        } else {
            (
                garbage(span),
                Some(ParseError::Mismatch(
                    "int".into(),
                    "incompatible int".into(),
                    span,
                )),
            )
        }
    } else if let Ok(x) = String::from_utf8_lossy(token).parse::<i64>() {
        (
            Expression {
                expr: Expr::Int(x),
                span,
                ty: Type::Int,
                custom_completion: None,
            },
            None,
        )
    } else {
        (
            garbage(span),
            Some(ParseError::Expected("int".into(), span)),
        )
    }
}

pub fn parse_float(token: &[u8], span: Span) -> (Expression, Option<ParseError>) {
    if let Ok(x) = String::from_utf8_lossy(token).parse::<f64>() {
        (
            Expression {
                expr: Expr::Float(x),
                span,
                ty: Type::Float,
                custom_completion: None,
            },
            None,
        )
    } else {
        (
            garbage(span),
            Some(ParseError::Expected("float".into(), span)),
        )
    }
}

pub fn parse_number(token: &[u8], span: Span) -> (Expression, Option<ParseError>) {
    if let (x, None) = parse_int(token, span) {
        (x, None)
    } else if let (x, None) = parse_float(token, span) {
        (x, None)
    } else {
        (
            garbage(span),
            Some(ParseError::Expected("number".into(), span)),
        )
    }
}

pub fn parse_range(
    working_set: &mut StateWorkingSet,
    span: Span,
) -> (Expression, Option<ParseError>) {
    // Range follows the following syntax: [<from>][<next_operator><next>]<range_operator>[<to>]
    //   where <next_operator> is ".."
    //   and  <range_operator> is ".." or "..<"
    //   and one of the <from> or <to> bounds must be present (just '..' is not allowed since it
    //     looks like parent directory)

    let contents = working_set.get_span_contents(span);
    let token = if let Ok(s) = String::from_utf8(contents.into()) {
        s
    } else {
        return (garbage(span), Some(ParseError::NonUtf8(span)));
    };

    // First, figure out what exact operators are used and determine their positions
    let dotdot_pos: Vec<_> = token.match_indices("..").map(|(pos, _)| pos).collect();

    let (next_op_pos, range_op_pos) =
        match dotdot_pos.len() {
            1 => (None, dotdot_pos[0]),
            2 => (Some(dotdot_pos[0]), dotdot_pos[1]),
            _ => return (
                garbage(span),
                Some(ParseError::Expected(
                    "one range operator ('..' or '..<') and optionally one next operator ('..')"
                        .into(),
                    span,
                )),
            ),
        };

    let (inclusion, range_op_str, range_op_span) = if let Some(pos) = token.find("..<") {
        if pos == range_op_pos {
            let op_str = "..<";
            let op_span = Span::new(
                span.start + range_op_pos,
                span.start + range_op_pos + op_str.len(),
            );
            (RangeInclusion::RightExclusive, "..<", op_span)
        } else {
            return (
                garbage(span),
                Some(ParseError::Expected(
                    "inclusive operator preceding second range bound".into(),
                    span,
                )),
            );
        }
    } else {
        let op_str = "..";
        let op_span = Span::new(
            span.start + range_op_pos,
            span.start + range_op_pos + op_str.len(),
        );
        (RangeInclusion::Inclusive, "..", op_span)
    };

    // Now, based on the operator positions, figure out where the bounds & next are located and
    // parse them
    // TODO: Actually parse the next number
    let from = if token.starts_with("..") {
        // token starts with either next operator, or range operator -- we don't care which one
        None
    } else {
        let from_span = Span::new(span.start, span.start + dotdot_pos[0]);
        match parse_value(working_set, from_span, &SyntaxShape::Number) {
            (expression, None) => Some(Box::new(expression)),
            _ => {
                return (
                    garbage(span),
                    Some(ParseError::Expected("number".into(), span)),
                )
            }
        }
    };

    let to = if token.ends_with(range_op_str) {
        None
    } else {
        let to_span = Span::new(range_op_span.end, span.end);
        match parse_value(working_set, to_span, &SyntaxShape::Number) {
            (expression, None) => Some(Box::new(expression)),
            _ => {
                return (
                    garbage(span),
                    Some(ParseError::Expected("number".into(), span)),
                )
            }
        }
    };

    if let (None, None) = (&from, &to) {
        return (
            garbage(span),
            Some(ParseError::Expected(
                "at least one range bound set".into(),
                span,
            )),
        );
    }

    let (next, next_op_span) = if let Some(pos) = next_op_pos {
        let next_op_span = Span::new(span.start + pos, span.start + pos + "..".len());
        let next_span = Span::new(next_op_span.end, range_op_span.start);

        match parse_value(working_set, next_span, &SyntaxShape::Number) {
            (expression, None) => (Some(Box::new(expression)), next_op_span),
            _ => {
                return (
                    garbage(span),
                    Some(ParseError::Expected("number".into(), span)),
                )
            }
        }
    } else {
        (None, Span::unknown())
    };

    let range_op = RangeOperator {
        inclusion,
        span: range_op_span,
        next_op_span,
    };

    (
        Expression {
            expr: Expr::Range(from, next, to, range_op),
            span,
            ty: Type::Range,
            custom_completion: None,
        },
        None,
    )
}

pub(crate) fn parse_dollar_expr(
    working_set: &mut StateWorkingSet,
    span: Span,
) -> (Expression, Option<ParseError>) {
    let contents = working_set.get_span_contents(span);

    if contents.starts_with(b"$\"") {
        parse_string_interpolation(working_set, span)
    } else if let (expr, None) = parse_range(working_set, span) {
        (expr, None)
    } else {
        parse_full_cell_path(working_set, None, span)
    }
}

pub fn parse_string_interpolation(
    working_set: &mut StateWorkingSet,
    span: Span,
) -> (Expression, Option<ParseError>) {
    #[derive(PartialEq, Eq, Debug)]
    enum InterpolationMode {
        String,
        Expression,
    }
    let mut error = None;

    let contents = working_set.get_span_contents(span);

    let start = if contents.starts_with(b"$\"") {
        span.start + 2
    } else {
        span.start
    };

    let end = if contents.ends_with(b"\"") && contents.len() > 2 {
        span.end - 1
    } else {
        span.end
    };

    let inner_span = Span { start, end };
    let contents = working_set.get_span_contents(inner_span).to_vec();

    let mut output = vec![];
    let mut mode = InterpolationMode::String;
    let mut token_start = start;
    let mut depth = 0;

    let mut b = start;

    #[allow(clippy::needless_range_loop)]
    while b != end {
        if contents[b - start] == b'(' && mode == InterpolationMode::String {
            depth = 1;
            mode = InterpolationMode::Expression;
            if token_start < b {
                let span = Span {
                    start: token_start,
                    end: b,
                };
                let str_contents = working_set.get_span_contents(span);
                output.push(Expression {
                    expr: Expr::String(String::from_utf8_lossy(str_contents).to_string()),
                    span,
                    ty: Type::String,
                    custom_completion: None,
                });
            }
            token_start = b;
        } else if contents[b - start] == b'(' && mode == InterpolationMode::Expression {
            depth += 1;
        } else if contents[b - start] == b')' && mode == InterpolationMode::Expression {
            match depth {
                0 => {}
                1 => {
                    mode = InterpolationMode::String;

                    if token_start < b {
                        let span = Span {
                            start: token_start,
                            end: b + 1,
                        };

                        let (expr, err) = parse_full_cell_path(working_set, None, span);
                        error = error.or(err);
                        output.push(expr);
                    }

                    token_start = b + 1;
                }
                _ => depth -= 1,
            }
        }
        b += 1;
    }

    match mode {
        InterpolationMode::String => {
            if token_start < end {
                let span = Span {
                    start: token_start,
                    end,
                };
                let str_contents = working_set.get_span_contents(span);
                output.push(Expression {
                    expr: Expr::String(String::from_utf8_lossy(str_contents).to_string()),
                    span,
                    ty: Type::String,
                    custom_completion: None,
                });
            }
        }
        InterpolationMode::Expression => {
            if token_start < end {
                let span = Span {
                    start: token_start,
                    end,
                };

                let (expr, err) = parse_full_cell_path(working_set, None, span);
                error = error.or(err);
                output.push(expr);
            }
        }
    }

    if let Some(decl_id) = working_set.find_decl(b"build-string") {
        (
            Expression {
                expr: Expr::Call(Box::new(Call {
                    head: Span {
                        start: span.start,
                        end: span.start + 2,
                    },
                    named: vec![],
                    positional: output,
                    decl_id,
                })),
                span,
                ty: Type::String,
                custom_completion: None,
            },
            error,
        )
    } else {
        (
            Expression::garbage(span),
            Some(ParseError::UnknownCommand(span)),
        )
    }
}

pub fn parse_variable_expr(
    working_set: &mut StateWorkingSet,
    span: Span,
) -> (Expression, Option<ParseError>) {
    let contents = working_set.get_span_contents(span);

    if contents == b"$true" {
        return (
            Expression {
                expr: Expr::Bool(true),
                span,
                ty: Type::Bool,
                custom_completion: None,
            },
            None,
        );
    } else if contents == b"$false" {
        return (
            Expression {
                expr: Expr::Bool(false),
                span,
                ty: Type::Bool,
                custom_completion: None,
            },
            None,
        );
    }

    let (id, err) = parse_variable(working_set, span);

    if err.is_none() {
        if let Some(id) = id {
            (
                Expression {
                    expr: Expr::Var(id),
                    span,
                    ty: working_set.get_variable(id).clone(),
                    custom_completion: None,
                },
                None,
            )
        } else {
            (garbage(span), Some(ParseError::VariableNotFound(span)))
        }
    } else {
        (garbage(span), err)
    }
}

pub fn parse_cell_path(
    working_set: &mut StateWorkingSet,
    tokens: impl Iterator<Item = Token>,
    mut expect_dot: bool,
    span: Span,
) -> (Vec<PathMember>, Option<ParseError>) {
    let mut error = None;
    let mut tail = vec![];

    for path_element in tokens {
        let bytes = working_set.get_span_contents(path_element.span);

        if expect_dot {
            expect_dot = false;
            if bytes.len() != 1 || bytes[0] != b'.' {
                error = error.or_else(|| Some(ParseError::Expected('.'.into(), path_element.span)));
            }
        } else {
            expect_dot = true;

            match parse_int(bytes, path_element.span) {
                (
                    Expression {
                        expr: Expr::Int(val),
                        span,
                        ..
                    },
                    None,
                ) => tail.push(PathMember::Int {
                    val: val as usize,
                    span,
                }),
                _ => {
                    let (result, err) = parse_string(working_set, path_element.span);
                    error = error.or(err);
                    match result {
                        Expression {
                            expr: Expr::String(string),
                            span,
                            ..
                        } => {
                            tail.push(PathMember::String { val: string, span });
                        }
                        _ => {
                            error =
                                error.or_else(|| Some(ParseError::Expected("string".into(), span)));
                        }
                    }
                }
            }
        }
    }

    (tail, error)
}

pub fn parse_full_cell_path(
    working_set: &mut StateWorkingSet,
    implicit_head: Option<VarId>,
    span: Span,
) -> (Expression, Option<ParseError>) {
    // FIXME: assume for now a paren expr, but needs more
    let full_cell_span = span;
    let source = working_set.get_span_contents(span);
    let mut error = None;

    let (tokens, err) = lex(source, span.start, &[b'\n'], &[b'.']);
    error = error.or(err);

    let mut tokens = tokens.into_iter().peekable();
    if let Some(head) = tokens.peek() {
        let bytes = working_set.get_span_contents(head.span);
        let (head, expect_dot) = if bytes.starts_with(b"(") {
            let mut start = head.span.start;
            let mut end = head.span.end;

            if bytes.starts_with(b"(") {
                start += 1;
            }
            if bytes.ends_with(b")") {
                end -= 1;
            } else {
                error = error.or_else(|| {
                    Some(ParseError::Unclosed(
                        ")".into(),
                        Span {
                            start: end,
                            end: end + 1,
                        },
                    ))
                });
            }

            let span = Span { start, end };

            let source = working_set.get_span_contents(span);

            let (output, err) = lex(source, span.start, &[b'\n'], &[]);
            error = error.or(err);

            let (output, err) = lite_parse(&output);
            error = error.or(err);

            let (output, err) = parse_block(working_set, &output, true);
            error = error.or(err);

            let block_id = working_set.add_block(output);
            tokens.next();

            (
                Expression {
                    expr: Expr::Subexpression(block_id),
                    span,
                    ty: Type::Unknown, // FIXME
                    custom_completion: None,
                },
                true,
            )
        } else if bytes.starts_with(b"$") {
            let (out, err) = parse_variable_expr(working_set, head.span);
            error = error.or(err);

            tokens.next();

            (out, true)
        } else if let Some(var_id) = implicit_head {
            (
                Expression {
                    expr: Expr::Var(var_id),
                    span: Span::unknown(),
                    ty: Type::Unknown,
                    custom_completion: None,
                },
                false,
            )
        } else {
            return (
                garbage(span),
                Some(ParseError::Mismatch(
                    "variable or subexpression".into(),
                    String::from_utf8_lossy(bytes).to_string(),
                    span,
                )),
            );
        };

        let (tail, err) = parse_cell_path(working_set, tokens, expect_dot, span);
        error = error.or(err);

        (
            Expression {
                expr: Expr::FullCellPath(Box::new(FullCellPath { head, tail })),
                ty: Type::Unknown,
                span: full_cell_span,
                custom_completion: None,
            },
            error,
        )
    } else {
        (garbage(span), error)
    }
}

pub fn parse_string(
    working_set: &mut StateWorkingSet,
    span: Span,
) -> (Expression, Option<ParseError>) {
    let bytes = working_set.get_span_contents(span);
    let bytes = if (bytes.starts_with(b"\"") && bytes.ends_with(b"\"") && bytes.len() > 1)
        || (bytes.starts_with(b"\'") && bytes.ends_with(b"\'") && bytes.len() > 1)
    {
        &bytes[1..(bytes.len() - 1)]
    } else {
        bytes
    };

    if let Ok(token) = String::from_utf8(bytes.into()) {
        (
            Expression {
                expr: Expr::String(token),
                span,
                ty: Type::String,
                custom_completion: None,
            },
            None,
        )
    } else {
        (
            garbage(span),
            Some(ParseError::Expected("string".into(), span)),
        )
    }
}

//TODO: Handle error case
pub fn parse_shape_name(
    _working_set: &StateWorkingSet,
    bytes: &[u8],
    span: Span,
) -> (SyntaxShape, Option<ParseError>) {
    let result = match bytes {
        b"any" => SyntaxShape::Any,
        b"string" => SyntaxShape::String,
        b"cell-path" => SyntaxShape::CellPath,
        b"number" => SyntaxShape::Number,
        b"range" => SyntaxShape::Range,
        b"int" => SyntaxShape::Int,
        b"path" => SyntaxShape::FilePath,
        b"glob" => SyntaxShape::GlobPattern,
        b"block" => SyntaxShape::Block(None), //FIXME
        b"cond" => SyntaxShape::RowCondition,
        b"operator" => SyntaxShape::Operator,
        b"math" => SyntaxShape::MathExpression,
        b"variable" => SyntaxShape::Variable,
        b"signature" => SyntaxShape::Signature,
        b"expr" => SyntaxShape::Expression,
        _ => return (SyntaxShape::Any, Some(ParseError::UnknownType(span))),
    };

    (result, None)
}

pub fn parse_type(_working_set: &StateWorkingSet, bytes: &[u8]) -> Type {
    if bytes == b"int" {
        Type::Int
    } else {
        Type::Unknown
    }
}

pub fn parse_import_pattern(
    working_set: &mut StateWorkingSet,
    span: Span,
) -> (ImportPattern, Option<ParseError>) {
    let source = working_set.get_span_contents(span);
    let mut error = None;

    let (tokens, err) = lex(source, span.start, &[], &[b'.']);
    error = error.or(err);

    if tokens.is_empty() {
        return (
            ImportPattern {
                head: vec![],
                members: vec![],
            },
            Some(ParseError::MissingImportPattern(span)),
        );
    }

    let head = working_set.get_span_contents(tokens[0].span).to_vec();

    if let Some(tail) = tokens.get(2) {
        // FIXME: expand this to handle deeper imports once we support module imports
        let tail_span = tail.span;
        let tail = working_set.get_span_contents(tail.span);
        if tail == b"*" {
            (
                ImportPattern {
                    head,
                    members: vec![ImportPatternMember::Glob { span: tail_span }],
                },
                error,
            )
        } else if tail.starts_with(b"[") {
            let (result, err) = parse_list_expression(working_set, tail_span, &SyntaxShape::String);
            error = error.or(err);

            let mut output = vec![];

            match result {
                Expression {
                    expr: Expr::List(list),
                    ..
                } => {
                    for l in list {
                        let contents = working_set.get_span_contents(l.span);
                        output.push((contents.to_vec(), l.span));
                    }

                    (
                        ImportPattern {
                            head,
                            members: vec![ImportPatternMember::List { names: output }],
                        },
                        error,
                    )
                }
                _ => (
                    ImportPattern {
                        head,
                        members: vec![],
                    },
                    Some(ParseError::ExportNotFound(result.span)),
                ),
            }
        } else {
            (
                ImportPattern {
                    head,
                    members: vec![ImportPatternMember::Name {
                        name: tail.to_vec(),
                        span: tail_span,
                    }],
                },
                error,
            )
        }
    } else {
        (
            ImportPattern {
                head,
                members: vec![],
            },
            None,
        )
    }
}

pub fn parse_var_with_opt_type(
    working_set: &mut StateWorkingSet,
    spans: &[Span],
    spans_idx: &mut usize,
) -> (Expression, Option<ParseError>) {
    let bytes = working_set.get_span_contents(spans[*spans_idx]).to_vec();

    if bytes.ends_with(b":") {
        // We end with colon, so the next span should be the type
        if *spans_idx + 1 < spans.len() {
            *spans_idx += 1;
            let type_bytes = working_set.get_span_contents(spans[*spans_idx]);

            let ty = parse_type(working_set, type_bytes);

            let id = working_set.add_variable(bytes[0..(bytes.len() - 1)].to_vec(), ty.clone());

            (
                Expression {
                    expr: Expr::Var(id),
                    span: span(&spans[*spans_idx - 1..*spans_idx + 1]),
                    ty,
                    custom_completion: None,
                },
                None,
            )
        } else {
            let id = working_set.add_variable(bytes[0..(bytes.len() - 1)].to_vec(), Type::Unknown);
            (
                Expression {
                    expr: Expr::Var(id),
                    span: spans[*spans_idx],
                    ty: Type::Unknown,
                    custom_completion: None,
                },
                Some(ParseError::MissingType(spans[*spans_idx])),
            )
        }
    } else {
        let id = working_set.add_variable(bytes, Type::Unknown);

        (
            Expression {
                expr: Expr::Var(id),
                span: span(&spans[*spans_idx..*spans_idx + 1]),
                ty: Type::Unknown,
                custom_completion: None,
            },
            None,
        )
    }
}

pub fn expand_to_cell_path(
    working_set: &mut StateWorkingSet,
    expression: &mut Expression,
    var_id: VarId,
) {
    if let Expression {
        expr: Expr::String(_),
        span,
        ..
    } = expression
    {
        // Re-parse the string as if it were a cell-path
        let (new_expression, _err) = parse_full_cell_path(working_set, Some(var_id), *span);

        *expression = new_expression;
    }
}

pub fn parse_row_condition(
    working_set: &mut StateWorkingSet,
    spans: &[Span],
) -> (Expression, Option<ParseError>) {
    let var_id = working_set.add_variable(b"$it".to_vec(), Type::Unknown);
    let (expression, err) = parse_math_expression(working_set, spans, Some(var_id));
    let span = span(spans);
    (
        Expression {
            ty: Type::Bool,
            span,
            expr: Expr::RowCondition(var_id, Box::new(expression)),
            custom_completion: None,
        },
        err,
    )
}

pub fn parse_signature(
    working_set: &mut StateWorkingSet,
    span: Span,
) -> (Expression, Option<ParseError>) {
    let bytes = working_set.get_span_contents(span);

    let mut error = None;
    let mut start = span.start;
    let mut end = span.end;

    if bytes.starts_with(b"[") {
        start += 1;
    }
    if bytes.ends_with(b"]") {
        end -= 1;
    } else {
        error = error.or_else(|| {
            Some(ParseError::Unclosed(
                "]".into(),
                Span {
                    start: end,
                    end: end + 1,
                },
            ))
        });
    }

    let (sig, err) = parse_signature_helper(working_set, Span { start, end });
    error = error.or(err);

    (
        Expression {
            expr: Expr::Signature(sig),
            span,
            ty: Type::Unknown,
            custom_completion: None,
        },
        error,
    )
}

pub fn parse_signature_helper(
    working_set: &mut StateWorkingSet,
    span: Span,
) -> (Box<Signature>, Option<ParseError>) {
    enum ParseMode {
        ArgMode,
        TypeMode,
    }

    enum Arg {
        Positional(PositionalArg, bool), // bool - required
        Flag(Flag),
    }

    let mut error = None;
    let source = working_set.get_span_contents(span);

    let (output, err) = lex(source, span.start, &[b'\n', b','], &[b':']);
    error = error.or(err);

    let mut args: Vec<Arg> = vec![];
    let mut rest_arg = None;
    let mut parse_mode = ParseMode::ArgMode;

    for token in &output {
        match token {
            Token {
                contents: crate::TokenContents::Item,
                span,
            } => {
                let span = *span;
                let contents = working_set.get_span_contents(span);

                if contents == b":" {
                    match parse_mode {
                        ParseMode::ArgMode => {
                            parse_mode = ParseMode::TypeMode;
                        }
                        ParseMode::TypeMode => {
                            // We're seeing two types for the same thing for some reason, error
                            error =
                                error.or_else(|| Some(ParseError::Expected("type".into(), span)));
                        }
                    }
                } else {
                    match parse_mode {
                        ParseMode::ArgMode => {
                            if contents.starts_with(b"--") && contents.len() > 2 {
                                // Long flag
                                let flags: Vec<_> =
                                    contents.split(|x| x == &b'(').map(|x| x.to_vec()).collect();

                                let long = String::from_utf8_lossy(&flags[0]).to_string();
                                let variable_name = flags[0][2..].to_vec();
                                let var_id = working_set.add_variable(variable_name, Type::Unknown);

                                if flags.len() == 1 {
                                    args.push(Arg::Flag(Flag {
                                        arg: None,
                                        desc: String::new(),
                                        long,
                                        short: None,
                                        required: false,
                                        var_id: Some(var_id),
                                    }));
                                } else {
                                    let short_flag = &flags[1];
                                    let short_flag = if !short_flag.starts_with(b"-")
                                        || !short_flag.ends_with(b")")
                                    {
                                        error = error.or_else(|| {
                                            Some(ParseError::Expected("short flag".into(), span))
                                        });
                                        short_flag
                                    } else {
                                        &short_flag[1..(short_flag.len() - 1)]
                                    };

                                    let short_flag =
                                        String::from_utf8_lossy(short_flag).to_string();
                                    let chars: Vec<char> = short_flag.chars().collect();
                                    let long = String::from_utf8_lossy(&flags[0]).to_string();
                                    let variable_name = flags[0][2..].to_vec();
                                    let var_id =
                                        working_set.add_variable(variable_name, Type::Unknown);

                                    if chars.len() == 1 {
                                        args.push(Arg::Flag(Flag {
                                            arg: None,
                                            desc: String::new(),
                                            long,
                                            short: Some(chars[0]),
                                            required: false,
                                            var_id: Some(var_id),
                                        }));
                                    } else {
                                        error = error.or_else(|| {
                                            Some(ParseError::Expected("short flag".into(), span))
                                        });
                                    }
                                }
                            } else if contents.starts_with(b"-") && contents.len() > 1 {
                                // Short flag

                                let short_flag = &contents[1..];
                                let short_flag = String::from_utf8_lossy(short_flag).to_string();
                                let chars: Vec<char> = short_flag.chars().collect();

                                if chars.len() > 1 {
                                    error = error.or_else(|| {
                                        Some(ParseError::Expected("short flag".into(), span))
                                    });

                                    args.push(Arg::Flag(Flag {
                                        arg: None,
                                        desc: String::new(),
                                        long: String::new(),
                                        short: None,
                                        required: false,
                                        var_id: None,
                                    }));
                                } else {
                                    let mut encoded_var_name = vec![0u8; 4];
                                    let len = chars[0].encode_utf8(&mut encoded_var_name).len();
                                    let variable_name = encoded_var_name[0..len].to_vec();
                                    let var_id =
                                        working_set.add_variable(variable_name, Type::Unknown);

                                    args.push(Arg::Flag(Flag {
                                        arg: None,
                                        desc: String::new(),
                                        long: String::new(),
                                        short: Some(chars[0]),
                                        required: false,
                                        var_id: Some(var_id),
                                    }));
                                }
                            } else if contents.starts_with(b"(-") {
                                let short_flag = &contents[2..];

                                let short_flag = if !short_flag.ends_with(b")") {
                                    error = error.or_else(|| {
                                        Some(ParseError::Expected("short flag".into(), span))
                                    });
                                    short_flag
                                } else {
                                    &short_flag[..(short_flag.len() - 1)]
                                };

                                let short_flag = String::from_utf8_lossy(short_flag).to_string();
                                let chars: Vec<char> = short_flag.chars().collect();

                                if chars.len() == 1 {
                                    match args.last_mut() {
                                        Some(Arg::Flag(flag)) => {
                                            if flag.short.is_some() {
                                                error = error.or_else(|| {
                                                    Some(ParseError::Expected(
                                                        "one short flag".into(),
                                                        span,
                                                    ))
                                                });
                                            } else {
                                                flag.short = Some(chars[0]);
                                            }
                                        }
                                        _ => {
                                            error = error.or_else(|| {
                                                Some(ParseError::Expected(
                                                    "unknown flag".into(),
                                                    span,
                                                ))
                                            });
                                        }
                                    }
                                } else {
                                    error = error.or_else(|| {
                                        Some(ParseError::Expected("short flag".into(), span))
                                    });
                                }
                            } else if contents.ends_with(b"?") {
                                let contents: Vec<_> = contents[..(contents.len() - 1)].into();
                                let name = String::from_utf8_lossy(&contents).to_string();

                                let var_id = working_set.add_variable(contents, Type::Unknown);

                                // Positional arg, optional
                                args.push(Arg::Positional(
                                    PositionalArg {
                                        desc: String::new(),
                                        name,
                                        shape: SyntaxShape::Any,
                                        var_id: Some(var_id),
                                    },
                                    false,
                                ))
                            } else if let Some(contents) = contents.strip_prefix(b"...") {
                                let name = String::from_utf8_lossy(contents).to_string();
                                let contents_vec: Vec<u8> = contents.to_vec();

                                let var_id = working_set.add_variable(contents_vec, Type::Unknown);

                                if rest_arg.is_none() {
                                    rest_arg = Some(Arg::Positional(
                                        PositionalArg {
                                            desc: String::new(),
                                            name,
                                            shape: SyntaxShape::Any,
                                            var_id: Some(var_id),
                                        },
                                        false,
                                    ));
                                } else {
                                    error = error.or(Some(ParseError::MultipleRestParams(span)))
                                }
                            } else {
                                let name = String::from_utf8_lossy(contents).to_string();
                                let contents_vec = contents.to_vec();

                                let var_id = working_set.add_variable(contents_vec, Type::Unknown);

                                // Positional arg, required
                                args.push(Arg::Positional(
                                    PositionalArg {
                                        desc: String::new(),
                                        name,
                                        shape: SyntaxShape::Any,
                                        var_id: Some(var_id),
                                    },
                                    true,
                                ))
                            }
                        }
                        ParseMode::TypeMode => {
                            if let Some(last) = args.last_mut() {
                                let (syntax_shape, err) =
                                    parse_shape_name(working_set, contents, span);
                                error = error.or(err);
                                //TODO check if we're replacing one already
                                match last {
                                    Arg::Positional(PositionalArg { shape, var_id, .. }, ..) => {
                                        working_set.set_variable_type(var_id.expect("internal error: all custom parameters must have var_ids"), syntax_shape.to_type());
                                        *shape = syntax_shape;
                                    }
                                    Arg::Flag(Flag { arg, var_id, .. }) => {
                                        working_set.set_variable_type(var_id.expect("internal error: all custom parameters must have var_ids"), syntax_shape.to_type());
                                        *arg = Some(syntax_shape)
                                    }
                                }
                            }
                            parse_mode = ParseMode::ArgMode;
                        }
                    }
                }
            }
            Token {
                contents: crate::TokenContents::Comment,
                span,
            } => {
                let contents = working_set.get_span_contents(Span {
                    start: span.start + 1,
                    end: span.end,
                });

                let mut contents = String::from_utf8_lossy(contents).to_string();
                contents = contents.trim().into();

                if let Some(last) = args.last_mut() {
                    match last {
                        Arg::Flag(flag) => {
                            if !flag.desc.is_empty() {
                                flag.desc.push('\n');
                            }
                            flag.desc.push_str(&contents);
                        }
                        Arg::Positional(positional, ..) => {
                            if !positional.desc.is_empty() {
                                positional.desc.push('\n');
                            }
                            positional.desc.push_str(&contents);
                        }
                    }
                }
            }
            _ => {}
        }
    }

    let mut sig = Signature::new(String::new());

    if let Some(Arg::Positional(positional, ..)) = rest_arg {
        if positional.name.is_empty() {
            error = error.or(Some(ParseError::RestNeedsName(span)))
        } else if sig.rest_positional.is_none() {
            sig.rest_positional = Some(PositionalArg {
                name: positional.name,
                ..positional
            })
        } else {
            // Too many rest params
            error = error.or(Some(ParseError::MultipleRestParams(span)))
        }
    }
    for arg in args {
        match arg {
            Arg::Positional(positional, required) => {
                if required {
                    sig.required_positional.push(positional)
                } else {
                    sig.optional_positional.push(positional)
                }
            }
            Arg::Flag(flag) => sig.named.push(flag),
        }
    }

    (Box::new(sig), error)
}

pub fn parse_list_expression(
    working_set: &mut StateWorkingSet,
    span: Span,
    element_shape: &SyntaxShape,
) -> (Expression, Option<ParseError>) {
    let bytes = working_set.get_span_contents(span);

    let mut error = None;

    let mut start = span.start;
    let mut end = span.end;

    if bytes.starts_with(b"[") {
        start += 1;
    }
    if bytes.ends_with(b"]") {
        end -= 1;
    } else {
        error = error.or_else(|| {
            Some(ParseError::Unclosed(
                "]".into(),
                Span {
                    start: end,
                    end: end + 1,
                },
            ))
        });
    }

    let span = Span { start, end };
    let source = working_set.get_span_contents(span);

    let (output, err) = lex(source, span.start, &[b'\n', b','], &[]);
    error = error.or(err);

    let (output, err) = lite_parse(&output);
    error = error.or(err);

    let mut args = vec![];

    let mut contained_type: Option<Type> = None;

    if !output.block.is_empty() {
        for arg in &output.block[0].commands {
            let mut spans_idx = 0;

            while spans_idx < arg.parts.len() {
                let (arg, err) =
                    parse_multispan_value(working_set, &arg.parts, &mut spans_idx, element_shape);
                error = error.or(err);

                if let Some(ref ctype) = contained_type {
                    if *ctype != arg.ty {
                        contained_type = Some(Type::Unknown);
                    }
                } else {
                    contained_type = Some(arg.ty.clone());
                }

                args.push(arg);

                spans_idx += 1;
            }
        }
    }

    (
        Expression {
            expr: Expr::List(args),
            span,
            ty: Type::List(Box::new(if let Some(ty) = contained_type {
                ty
            } else {
                Type::Unknown
            })),
            custom_completion: None,
        },
        error,
    )
}

pub fn parse_table_expression(
    working_set: &mut StateWorkingSet,
    original_span: Span,
) -> (Expression, Option<ParseError>) {
    let bytes = working_set.get_span_contents(original_span);
    let mut error = None;

    let mut start = original_span.start;
    let mut end = original_span.end;

    if bytes.starts_with(b"[") {
        start += 1;
    }
    if bytes.ends_with(b"]") {
        end -= 1;
    } else {
        error = error.or_else(|| {
            Some(ParseError::Unclosed(
                "]".into(),
                Span {
                    start: end,
                    end: end + 1,
                },
            ))
        });
    }

    let span = Span { start, end };

    let source = working_set.get_span_contents(span);

    let (output, err) = lex(source, start, &[b'\n', b','], &[]);
    error = error.or(err);

    let (output, err) = lite_parse(&output);
    error = error.or(err);

    match output.block.len() {
        0 => (
            Expression {
                expr: Expr::List(vec![]),
                span,
                ty: Type::List(Box::new(Type::Unknown)),
                custom_completion: None,
            },
            None,
        ),
        1 => {
            // List
            parse_list_expression(working_set, original_span, &SyntaxShape::Any)
        }
        _ => {
            let mut table_headers = vec![];

            let (headers, err) = parse_value(
                working_set,
                output.block[0].commands[0].parts[0],
                &SyntaxShape::List(Box::new(SyntaxShape::Any)),
            );
            error = error.or(err);

            if let Expression {
                expr: Expr::List(headers),
                ..
            } = headers
            {
                table_headers = headers;
            }

            let mut rows = vec![];
            for part in &output.block[1].commands[0].parts {
                let (values, err) = parse_value(
                    working_set,
                    *part,
                    &SyntaxShape::List(Box::new(SyntaxShape::Any)),
                );
                error = error.or(err);
                if let Expression {
                    expr: Expr::List(values),
                    span,
                    ..
                } = values
                {
                    match values.len().cmp(&table_headers.len()) {
                        std::cmp::Ordering::Less => {
                            error = error.or_else(|| {
                                Some(ParseError::MissingColumns(table_headers.len(), span))
                            })
                        }
                        std::cmp::Ordering::Equal => {}
                        std::cmp::Ordering::Greater => {
                            error = error.or_else(|| {
                                Some(ParseError::ExtraColumns(
                                    table_headers.len(),
                                    values[table_headers.len()].span,
                                ))
                            })
                        }
                    }

                    rows.push(values);
                }
            }

            (
                Expression {
                    expr: Expr::Table(table_headers, rows),
                    span,
                    ty: Type::Table,
                    custom_completion: None,
                },
                error,
            )
        }
    }
}

pub fn parse_block_expression(
    working_set: &mut StateWorkingSet,
    shape: &SyntaxShape,
    span: Span,
) -> (Expression, Option<ParseError>) {
    let bytes = working_set.get_span_contents(span);
    let mut error = None;

    let mut start = span.start;
    let mut end = span.end;

    if bytes.starts_with(b"{") {
        start += 1;
    } else {
        return (
            garbage(span),
            Some(ParseError::Expected("block".into(), span)),
        );
    }
    if bytes.ends_with(b"}") {
        end -= 1;
    } else {
        error = error.or_else(|| {
            Some(ParseError::Unclosed(
                "}".into(),
                Span {
                    start: end,
                    end: end + 1,
                },
            ))
        });
    }

    let span = Span { start, end };

    let source = working_set.get_span_contents(span);

    let (output, err) = lex(source, start, &[], &[]);
    error = error.or(err);

    working_set.enter_scope();

    // Check to see if we have parameters
    let (mut signature, amt_to_skip): (Option<Box<Signature>>, usize) = match output.first() {
        Some(Token {
            contents: TokenContents::Pipe,
            span,
        }) => {
            // We've found a parameter list
            let start_point = span.start;
            let mut token_iter = output.iter().enumerate().skip(1);
            let mut end_span = None;
            let mut amt_to_skip = 1;

            for token in &mut token_iter {
                if let Token {
                    contents: TokenContents::Pipe,
                    span,
                } = token.1
                {
                    end_span = Some(span);
                    amt_to_skip = token.0;
                    break;
                }
            }

            let end_point = if let Some(span) = end_span {
                span.end
            } else {
                end
            };

            let (signature, err) = parse_signature_helper(
                working_set,
                Span {
                    start: start_point,
                    end: end_point,
                },
            );
            error = error.or(err);

            (Some(signature), amt_to_skip)
        }
        _ => (None, 0),
    };

    let (output, err) = lite_parse(&output[amt_to_skip..]);
    error = error.or(err);

    if let SyntaxShape::Block(Some(v)) = shape {
        if signature.is_none() && v.len() == 1 {
            // We'll assume there's an `$it` present
            let var_id = working_set.add_variable(b"$it".to_vec(), Type::Unknown);

            let mut new_sigature = Signature::new("");
            new_sigature.required_positional.push(PositionalArg {
                var_id: Some(var_id),
                name: "$it".into(),
                desc: String::new(),
                shape: SyntaxShape::Any,
            });

            signature = Some(Box::new(new_sigature));
        }
    }

    let (mut output, err) = parse_block(working_set, &output, false);
    error = error.or(err);

    if let Some(signature) = signature {
        output.signature = signature;
    } else if let Some(last) = working_set.delta.scope.last() {
        // FIXME: this only supports the top $it. Instead, we should look for a free $it in the expression.

        if let Some(var_id) = last.get_var(b"$it") {
            let mut signature = Signature::new("");
            signature.required_positional.push(PositionalArg {
                var_id: Some(*var_id),
                name: "$it".into(),
                desc: String::new(),
                shape: SyntaxShape::Any,
            });
            output.signature = Box::new(signature);
        }
    }

    working_set.exit_scope();

    let block_id = working_set.add_block(output);

    (
        Expression {
            expr: Expr::Block(block_id),
            span,
            ty: Type::Block,
            custom_completion: None,
        },
        error,
    )
}

pub fn parse_value(
    working_set: &mut StateWorkingSet,
    span: Span,
    shape: &SyntaxShape,
) -> (Expression, Option<ParseError>) {
    let bytes = working_set.get_span_contents(span);

    // First, check the special-cases. These will likely represent specific values as expressions
    // and may fit a variety of shapes.
    //
    // We check variable first because immediately following we check for variables with cell paths
    // which might result in a value that fits other shapes (and require the variable to already be
    // declared)
    if shape == &SyntaxShape::Variable {
        return parse_variable_expr(working_set, span);
    } else if bytes.starts_with(b"$") {
        return parse_dollar_expr(working_set, span);
    } else if bytes.starts_with(b"(") {
        if let (expr, None) = parse_range(working_set, span) {
            return (expr, None);
        } else {
            return parse_full_cell_path(working_set, None, span);
        }
    } else if bytes.starts_with(b"{") {
        if matches!(shape, SyntaxShape::Block(_)) || matches!(shape, SyntaxShape::Any) {
            return parse_block_expression(working_set, shape, span);
        } else {
            return (
                Expression::garbage(span),
                Some(ParseError::Expected("non-block value".into(), span)),
            );
        }
    } else if bytes.starts_with(b"[") {
        match shape {
            SyntaxShape::Any
            | SyntaxShape::List(_)
            | SyntaxShape::Table
            | SyntaxShape::Signature => {}
            _ => {
                return (
                    Expression::garbage(span),
                    Some(ParseError::Expected("non-[] value".into(), span)),
                );
            }
        }
    }

    match shape {
        SyntaxShape::Custom(shape, custom_completion) => {
            let (mut expression, err) = parse_value(working_set, span, shape);
            expression.custom_completion = Some(custom_completion.clone());
            (expression, err)
        }
        SyntaxShape::Number => parse_number(bytes, span),
        SyntaxShape::Int => parse_int(bytes, span),
        SyntaxShape::Range => parse_range(working_set, span),
        SyntaxShape::String | SyntaxShape::GlobPattern | SyntaxShape::FilePath => {
            parse_string(working_set, span)
        }
        SyntaxShape::Block(_) => {
            if bytes.starts_with(b"{") {
                parse_block_expression(working_set, shape, span)
            } else {
                (
                    Expression::garbage(span),
                    Some(ParseError::Expected("block".into(), span)),
                )
            }
        }
        SyntaxShape::Signature => {
            if bytes.starts_with(b"[") {
                parse_signature(working_set, span)
            } else {
                (
                    Expression::garbage(span),
                    Some(ParseError::Expected("signature".into(), span)),
                )
            }
        }
        SyntaxShape::List(elem) => {
            if bytes.starts_with(b"[") {
                parse_list_expression(working_set, span, elem)
            } else {
                (
                    Expression::garbage(span),
                    Some(ParseError::Expected("list".into(), span)),
                )
            }
        }
        SyntaxShape::Table => {
            if bytes.starts_with(b"[") {
                parse_table_expression(working_set, span)
            } else {
                (
                    Expression::garbage(span),
                    Some(ParseError::Expected("table".into(), span)),
                )
            }
        }
        SyntaxShape::CellPath => {
            let source = working_set.get_span_contents(span);
            let mut error = None;

            let (tokens, err) = lex(source, span.start, &[b'\n'], &[b'.']);
            error = error.or(err);

            let tokens = tokens.into_iter().peekable();

            let (cell_path, err) = parse_cell_path(working_set, tokens, false, span);
            error = error.or(err);

            (
                Expression {
                    expr: Expr::CellPath(CellPath { members: cell_path }),
                    span,
                    ty: Type::CellPath,
                    custom_completion: None,
                },
                error,
            )
        }
        SyntaxShape::Any => {
            if bytes.starts_with(b"[") {
                parse_value(working_set, span, &SyntaxShape::Table)
            } else {
                let shapes = [
                    SyntaxShape::Int,
                    SyntaxShape::Number,
                    SyntaxShape::Range,
                    SyntaxShape::Filesize,
                    SyntaxShape::Duration,
                    SyntaxShape::Block(None),
                    SyntaxShape::String,
                ];
                for shape in shapes.iter() {
                    if let (s, None) = parse_value(working_set, span, shape) {
                        return (s, None);
                    }
                }
                (
                    garbage(span),
                    Some(ParseError::Expected("any shape".into(), span)),
                )
            }
        }
        _ => (garbage(span), Some(ParseError::IncompleteParser(span))),
    }
}

pub fn parse_operator(
    working_set: &mut StateWorkingSet,
    span: Span,
) -> (Expression, Option<ParseError>) {
    let contents = working_set.get_span_contents(span);

    let operator = match contents {
        b"==" => Operator::Equal,
        b"!=" => Operator::NotEqual,
        b"<" => Operator::LessThan,
        b"<=" => Operator::LessThanOrEqual,
        b">" => Operator::GreaterThan,
        b">=" => Operator::GreaterThanOrEqual,
        b"=~" => Operator::Contains,
        b"!~" => Operator::NotContains,
        b"+" => Operator::Plus,
        b"-" => Operator::Minus,
        b"*" => Operator::Multiply,
        b"/" => Operator::Divide,
        b"in" => Operator::In,
        b"not-in" => Operator::NotIn,
        b"mod" => Operator::Modulo,
        b"&&" => Operator::And,
        b"||" => Operator::Or,
        b"**" => Operator::Pow,
        _ => {
            return (
                garbage(span),
                Some(ParseError::Expected("operator".into(), span)),
            );
        }
    };

    (
        Expression {
            expr: Expr::Operator(operator),
            span,
            ty: Type::Unknown,
            custom_completion: None,
        },
        None,
    )
}

pub fn parse_math_expression(
    working_set: &mut StateWorkingSet,
    spans: &[Span],
    lhs_row_var_id: Option<VarId>,
) -> (Expression, Option<ParseError>) {
    // As the expr_stack grows, we increase the required precedence to grow larger
    // If, at any time, the operator we're looking at is the same or lower precedence
    // of what is in the expression stack, we collapse the expression stack.
    //
    // This leads to an expression stack that grows under increasing precedence and collapses
    // under decreasing/sustained precedence
    //
    // The end result is a stack that we can fold into binary operations as right associations
    // safely.

    let mut expr_stack: Vec<Expression> = vec![];

    let mut idx = 0;
    let mut last_prec = 1000000;

    let mut error = None;
    let (lhs, err) = parse_value(working_set, spans[0], &SyntaxShape::Any);
    error = error.or(err);
    idx += 1;

    expr_stack.push(lhs);

    while idx < spans.len() {
        let (op, err) = parse_operator(working_set, spans[idx]);
        error = error.or(err);

        let op_prec = op.precedence();

        idx += 1;

        if idx == spans.len() {
            // Handle broken math expr `1 +` etc
            error = error.or(Some(ParseError::IncompleteMathExpression(spans[idx - 1])));

            expr_stack.push(Expression::garbage(spans[idx - 1]));
            expr_stack.push(Expression::garbage(spans[idx - 1]));

            break;
        }

        let (rhs, err) = parse_value(working_set, spans[idx], &SyntaxShape::Any);
        error = error.or(err);

        if op_prec <= last_prec {
            while expr_stack.len() > 1 {
                // Collapse the right associated operations first
                // so that we can get back to a stack with a lower precedence
                let mut rhs = expr_stack
                    .pop()
                    .expect("internal error: expression stack empty");
                let mut op = expr_stack
                    .pop()
                    .expect("internal error: expression stack empty");
                let mut lhs = expr_stack
                    .pop()
                    .expect("internal error: expression stack empty");

                if let Some(row_var_id) = lhs_row_var_id {
                    expand_to_cell_path(working_set, &mut lhs, row_var_id);
                }

                let (result_ty, err) = math_result_type(working_set, &mut lhs, &mut op, &mut rhs);
                error = error.or(err);

                let op_span = span(&[lhs.span, rhs.span]);
                expr_stack.push(Expression {
                    expr: Expr::BinaryOp(Box::new(lhs), Box::new(op), Box::new(rhs)),
                    span: op_span,
                    ty: result_ty,
                    custom_completion: None,
                });
            }
        }
        expr_stack.push(op);
        expr_stack.push(rhs);

        last_prec = op_prec;

        idx += 1;
    }

    while expr_stack.len() != 1 {
        let mut rhs = expr_stack
            .pop()
            .expect("internal error: expression stack empty");
        let mut op = expr_stack
            .pop()
            .expect("internal error: expression stack empty");
        let mut lhs = expr_stack
            .pop()
            .expect("internal error: expression stack empty");

        if let Some(row_var_id) = lhs_row_var_id {
            expand_to_cell_path(working_set, &mut lhs, row_var_id);
        }

        let (result_ty, err) = math_result_type(working_set, &mut lhs, &mut op, &mut rhs);
        error = error.or(err);

        let binary_op_span = span(&[lhs.span, rhs.span]);
        expr_stack.push(Expression {
            expr: Expr::BinaryOp(Box::new(lhs), Box::new(op), Box::new(rhs)),
            span: binary_op_span,
            ty: result_ty,
            custom_completion: None,
        });
    }

    let output = expr_stack
        .pop()
        .expect("internal error: expression stack empty");

    (output, error)
}

pub fn parse_expression(
    working_set: &mut StateWorkingSet,
    spans: &[Span],
) -> (Expression, Option<ParseError>) {
    let bytes = working_set.get_span_contents(spans[0]);

    match bytes[0] {
        b'0' | b'1' | b'2' | b'3' | b'4' | b'5' | b'6' | b'7' | b'8' | b'9' | b'(' | b'{'
        | b'[' | b'$' | b'"' | b'\'' | b'-' => parse_math_expression(working_set, spans, None),
        _ => parse_call(working_set, spans, true),
    }
}

pub fn parse_variable(
    working_set: &mut StateWorkingSet,
    span: Span,
) -> (Option<VarId>, Option<ParseError>) {
    let bytes = working_set.get_span_contents(span);

    if is_variable(bytes) {
        if let Some(var_id) = working_set.find_variable(bytes) {
            (Some(var_id), None)
        } else {
            (None, None)
        }
    } else {
        (None, Some(ParseError::Expected("variable".into(), span)))
    }
}

pub fn parse_statement(
    working_set: &mut StateWorkingSet,
    spans: &[Span],
) -> (Statement, Option<ParseError>) {
    let name = working_set.get_span_contents(spans[0]);

    match name {
        b"def" => parse_def(working_set, spans),
        b"let" => parse_let(working_set, spans),
        b"alias" => parse_alias(working_set, spans),
        b"module" => parse_module(working_set, spans),
        b"use" => parse_use(working_set, spans),
<<<<<<< HEAD
        b"source" => parse_source(working_set, spans),
=======
        b"export" => (
            garbage_statement(spans),
            Some(ParseError::UnexpectedKeyword("export".into(), spans[0])),
        ),
        b"hide" => parse_hide(working_set, spans),
>>>>>>> 2b5cc631
        _ => {
            let (expr, err) = parse_expression(working_set, spans);
            (Statement::Pipeline(Pipeline::from_vec(vec![expr])), err)
        }
    }
}

pub fn parse_block(
    working_set: &mut StateWorkingSet,
    lite_block: &LiteBlock,
    scoped: bool,
) -> (Block, Option<ParseError>) {
    if scoped {
        working_set.enter_scope();
    }

    let mut error = None;

    // Pre-declare any definition so that definitions
    // that share the same block can see each other
    for pipeline in &lite_block.block {
        if pipeline.commands.len() == 1 {
            if let Some(err) = parse_def_predecl(working_set, &pipeline.commands[0].parts) {
                error = error.or(Some(err));
            }
        }
    }

    let block: Block = lite_block
        .block
        .iter()
        .map(|pipeline| {
            if pipeline.commands.len() > 1 {
                let output = pipeline
                    .commands
                    .iter()
                    .map(|command| {
                        let (expr, err) = parse_expression(working_set, &command.parts);

                        if error.is_none() {
                            error = err;
                        }

                        expr
                    })
                    .collect::<Vec<Expression>>();

                Statement::Pipeline(Pipeline {
                    expressions: output,
                })
            } else {
                let (stmt, err) = parse_statement(working_set, &pipeline.commands[0].parts);

                if error.is_none() {
                    error = err;
                }

                stmt
            }
        })
        .into();

    if scoped {
        working_set.exit_scope();
    }

    (block, error)
}

// Parses a vector of u8 to create an AST Block. If a file name is given, then
// the name is stored in the working set. When parsing a source without a file
// name, the source of bytes is stored as "source"
pub fn parse(
    working_set: &mut StateWorkingSet,
    fname: Option<&str>,
    contents: &[u8],
    scoped: bool,
) -> (Block, Option<ParseError>) {
    let mut error = None;

    let span_offset = working_set.next_span_start();

    let name = match fname {
        Some(fname) => fname.to_string(),
        None => "source".to_string(),
    };

    working_set.add_file(name, contents);

    let (output, err) = lex(contents, span_offset, &[], &[]);
    error = error.or(err);

    let (output, err) = lite_parse(&output);
    error = error.or(err);

    let (output, err) = parse_block(working_set, &output, scoped);
    error = error.or(err);

    (output, error)
}<|MERGE_RESOLUTION|>--- conflicted
+++ resolved
@@ -2620,15 +2620,12 @@
         b"alias" => parse_alias(working_set, spans),
         b"module" => parse_module(working_set, spans),
         b"use" => parse_use(working_set, spans),
-<<<<<<< HEAD
         b"source" => parse_source(working_set, spans),
-=======
         b"export" => (
             garbage_statement(spans),
             Some(ParseError::UnexpectedKeyword("export".into(), spans[0])),
         ),
         b"hide" => parse_hide(working_set, spans),
->>>>>>> 2b5cc631
         _ => {
             let (expr, err) = parse_expression(working_set, spans);
             (Statement::Pipeline(Pipeline::from_vec(vec![expr])), err)
